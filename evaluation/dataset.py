--- conflicted
+++ resolved
@@ -12,7 +12,6 @@
 from bisect import bisect_right
 
 from SwissArmyTransformer import get_tokenizer
-from SwissArmyTransformer.mpu import get_model_parallel_rank
 
 from .configs import BaseConfig, MultiChoiceTaskConfig, GenerationTaskConfig, LanguageModelTaskConfig
 from .utils import get_tokenized_input
@@ -58,7 +57,6 @@
     def has_collate_fn(self) -> bool:
         return False
 
-    @staticmethod
     def collate_fn(self, samples):
         return None
 
@@ -90,8 +88,7 @@
     def has_collate_fn(self) -> bool:
         return True
 
-    @staticmethod
-    def collate_fn(samples):
+    def collate_fn(self, samples):
         TILE = 32
         length_to_pad = (max(map(lambda spl: len(spl["token"]), samples)) + TILE - 1) // TILE * TILE
 
@@ -105,8 +102,8 @@
             token_batch.append(token)
             position_id_batch.append(position_id)
             attention_mask_batch.append(attention_mask)
-            context_length_batch.append(sample["context_length"])
-            target_position_id_batch.append(sample["target_position_id"])
+            context_length_batch.append(sample['context_length'])
+            target_position_id_batch.append(sample['target_position_id'])
         return {
             "tokens": torch.tensor(np.array(token_batch), dtype=torch.int64),
             "position_ids": torch.tensor(np.array(position_id_batch), dtype=torch.int64),
@@ -141,7 +138,7 @@
         position_id = np.arange(0, context_length, dtype=np.int64)
         target_position_id = np.arange(context_length, context_length + max_gen_length, dtype=np.int64)
         if not use_task_mask:
-            position_id[context_length - 1 :] = mask_position
+            position_id[context_length - 1:] = mask_position
             target_position_id[:] = mask_position
 
         attention_mask = np.tril(np.ones((context_length, context_length), dtype=np.int64))
@@ -159,16 +156,13 @@
 
     def __getitem__(self, idx):
         item = self.data[idx]
-        return self.build_generation_sample(
+        sample = self.build_generation_sample(
             item["text"],
             max_gen_length=self.config.max_gen_length,
             use_task_mask=self.config.use_task_mask,
             unidirectional=self.config.unidirectional,
         )
-<<<<<<< HEAD
-=======
         return sample
->>>>>>> ab6285e3
 
 
 class MultiChoiceTaskDataset(EvaluationDataset):
@@ -182,15 +176,13 @@
     def has_collate_fn(self) -> bool:
         return True
 
-    @staticmethod
-    def collate_fn(samples):
+    def collate_fn(self, samples):
         TILE = 32
         length_to_pad = (max(map(lambda spl: len(spl["token"]), samples)) + TILE - 1) // TILE * TILE
 
         token_batch, position_id_batch, attention_mask_batch = [], [], []
         choices_batch, choice_target_ids_batch = [], []
 
-        is_single_token = True
         for sample in samples:
             token, position_id, attention_mask = pad_batch(
                 sample["token"], sample["position_id"], sample["attention_mask"], length_to_pad
@@ -200,8 +192,6 @@
             attention_mask_batch.append(attention_mask)
             choices_batch.append(sample["choices"])
             choice_target_ids_batch.append(sample["choice_target_ids"])
-            if isinstance(sample["choice_target_ids"], list):
-                is_single_token = False
 
         return {
             "tokens": torch.tensor(np.array(token_batch), dtype=torch.int64),
@@ -209,7 +199,7 @@
             "attention_mask": torch.tensor(np.array(attention_mask_batch), dtype=torch.int64) < 0.5,
             "choices": choices_batch,
             "choice_target_ids": choice_target_ids_batch,
-            "is_single_token": is_single_token,
+            "is_single_token": self.is_single_token,
         }
 
     def process_single_item(self, item, **kwargs):
@@ -276,27 +266,6 @@
             attention_mask[0] = np.tril(attention_mask[0])
 
         for choice in choices:
-<<<<<<< HEAD
-            if len(choice) == 0:
-                if get_model_parallel_rank() == 0:
-                    print("Empty choice found")
-                choice = [0]
-            if use_task_mask == False:
-                position_id = np.concatenate(
-                    (
-                        position_id,
-                        [mask_position] * len(choice)
-                        if blank_filling or not unified_multitask_encoding
-                        else np.arange(mask_position, mask_position + len(choice), dtype=np.int64),
-                    )
-                )
-            else:
-                position_id = np.concatenate(
-                    (
-                        position_id,
-                        np.arange(division, division + len(choice), dtype=np.int64),
-                    )
-=======
             if not choice:
                 choice = [tokenizer.get_command('eop')]
             position_id = np.concatenate(
@@ -305,7 +274,6 @@
                     [mask_position] * len(choice)
                     if (blank_filling or not unified_multitask_encoding) and not use_task_mask
                     else np.arange(mask_position, mask_position + len(choice), dtype=np.int64),
->>>>>>> ab6285e3
                 )
             )
             choice_target_id.append(np.arange(len(token), len(token) + len(choice), dtype=np.int64))
@@ -336,7 +304,7 @@
 
     def __getitem__(self, idx):
         item = self.data[idx]
-        return self.build_multiple_choice_sample(
+        sample = self.build_multiple_choice_sample(
             item["text"],
             item["choices"],
             is_single_token=self.is_single_token,
@@ -344,10 +312,7 @@
             unidirectional=self.config.unidirectional,
             use_task_mask=self.config.use_task_mask,
         )
-<<<<<<< HEAD
-=======
         return sample
->>>>>>> ab6285e3
 
 
 class LanguageModelTaskDataset(EvaluationDataset):
