--- conflicted
+++ resolved
@@ -50,18 +50,10 @@
     min_gen_length: int = 0
     max_gen_length: int = 128
 
-    def __post_init__(self):
-<<<<<<< HEAD
-        assert self.micro_batch_size == 1, "Only support micro batch size = 1 for generation task"
-
 
 @dataclass
 class LanguageModelTaskConfig(BaseConfig):
     module = "evaluation.LanguageModelTask"
     metrics: List[str] = field(default_factory=lambda: ["PPL"])
 
-    generation_length: int = 256  # Generated length in each window
-=======
-        pass
-        # assert self.micro_batch_size == 1, "Only support micro batch size = 1 for generation task"
->>>>>>> 7be5ba17
+    generation_length: int = 256  # Generated length in each window